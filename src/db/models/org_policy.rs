--- conflicted
+++ resolved
@@ -20,13 +20,7 @@
     }
 }
 
-<<<<<<< HEAD
-#[derive(Copy, Clone)]
-#[derive(num_derive::FromPrimitive)]
-#[derive(PartialEq)]
-=======
-#[derive(Copy, Clone, num_derive::FromPrimitive)]
->>>>>>> ced7f177
+#[derive(Copy, Clone, PartialEq, num_derive::FromPrimitive)]
 pub enum OrgPolicyType {
     TwoFactorAuthentication = 0,
     MasterPassword = 1,
